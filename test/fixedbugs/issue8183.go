--- conflicted
+++ resolved
@@ -12,21 +12,12 @@
 	ok = byte(iota + 253)
 	bad
 	barn
-<<<<<<< HEAD
-	bard // ERROR "constant 256 overflows byte|cannot convert"
-=======
-	bard // ERROR "constant 256 overflows byte|integer constant overflow"
->>>>>>> 4e8f681e
+	bard // ERROR "constant 256 overflows byte|integer constant overflow|cannot convert"
 )
 
 const (
 	c = len([1 - iota]int{})
 	d
-<<<<<<< HEAD
-	e // ERROR "array bound must be non-negative|invalid array length"
-	f // ERROR "array bound must be non-negative|invalid array length"
-=======
-	e // ERROR "array bound must be non-negative|negative array bound"
-	f // ERROR "array bound must be non-negative|negative array bound"
->>>>>>> 4e8f681e
+	e // ERROR "array bound must be non-negative|negative array bound|invalid array length"
+	f // ERROR "array bound must be non-negative|negative array bound|invalid array length"
 )