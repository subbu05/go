--- conflicted
+++ resolved
@@ -8,19 +8,11 @@
 
 func f(e interface{}) {
 	switch e.(type) {
-<<<<<<< HEAD
-	case nil, nil: // ERROR "multiple nil cases in type switch|duplicate case nil in type switch"
-=======
-	case nil, nil: // ERROR "multiple nil cases in type switch|duplicate type in switch"
->>>>>>> 4e8f681e
+	case nil, nil: // ERROR "multiple nil cases in type switch|duplicate type in switch|duplicate case nil in type switch"
 	}
 
 	switch e.(type) {
 	case nil:
-<<<<<<< HEAD
-	case nil: // ERROR "multiple nil cases in type switch|duplicate case nil in type switch"
-=======
-	case nil: // ERROR "multiple nil cases in type switch|duplicate type in switch"
->>>>>>> 4e8f681e
+	case nil: // ERROR "multiple nil cases in type switch|duplicate type in switch|duplicate case nil in type switch"
 	}
 }